--- conflicted
+++ resolved
@@ -137,20 +137,6 @@
                                 directory_path,
                                 stderr or stdout,
                             )
-<<<<<<< HEAD
-                            return None
-                        logger.info('Created remote directory: %s', directory_path)
-                    else:
-                        directory_path.mkdir(parents=True, exist_ok=True)
-                        logger.info('Created local directory: %s', directory_path)
-                except OSError as exc:
-                    logger.error('Failed to create directory %s: %s', directory_path, exc)
-                    return None
-            else:
-                # User chose not to create the path, so don't set it
-                logger.info('User chose not to create path: %s', directory_path)
-                return None
-=======
                             if exit_code != 0:
                                 logger.error(
                                     'Remote directory creation failed: %s -> %s',
@@ -169,7 +155,6 @@
                     # User chose not to create the path, so don't set it
                     logger.info('Directory setup skipped: user declined %s', directory_path)
                     return
->>>>>>> 9db0113f
 
         if not self.ssh_client:
             directory_path = directory_path.resolve()
@@ -185,18 +170,10 @@
         except ValueError:
             relative_path = directory_path
 
-<<<<<<< HEAD
-        self.statusbar.show_message(f'Current directory: {relative_path}', overwrite_default_text=True)
-        self.running_directory = directory_path
-        logger.info('Changed running directory to %s', relative_path)
-        self.reload()
-        return directory_path
-=======
             self.statusbar.show_message(f'Currect directory: {relative_path}', overwrite_default_text=True)
             self.running_directory = directory_path
             logger.info('Working directory updated: %s', relative_path)
             self.reload()
->>>>>>> 9db0113f
 
     @log_operation('getting notebooks')
     def get_notebooks(self, container: ttk.Frame) -> None:
